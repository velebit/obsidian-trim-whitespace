import {
	debounce,
	Debouncer,
	Editor,
	MarkdownView,
	Notice,
	Plugin,
} from "obsidian";

import { TrimWhitespaceSettingTab } from "./settings";
import handleTextTrim from "./utils/trimText";

const DEFAULT_SETTINGS: TrimWhitespaceSettings = {
	TrimOnSave: true,

	AutoTrimDocument: true,
	AutoTrimTimeout: 2.5,

	PreserveCodeBlocks: true,
	PreserveIndentedLists: true,

	TrimTrailingSpaces: true,
	TrimLeadingSpaces: false,
	TrimMultipleSpaces: false,

	TrimTrailingTabs: true,
	TrimLeadingTabs: false,
	TrimMultipleTabs: false,

	TrimTrailingLines: true,
	TrimLeadingLines: false,
	TrimMultipleLines: false,
};

enum TrimTrigger {
    Command,
    Save,
    AutoTrim
};

export default class TrimWhitespace extends Plugin {
	settings: TrimWhitespaceSettings;
	debouncedTrim: Debouncer<[]>;

	async onload() {
		await this.loadSettings();

		// Register event to trim on save, based on option
		this._initializeDebouncer(this.settings.AutoTrimTimeout);
		this._toggleListenerEvent(this.settings.AutoTrimDocument);

		// Left ribbon button
		this.addRibbonIcon(
			"unindent-glyph",
			"Trim whitespace",
			(evt: MouseEvent) => {
				if (evt.shiftKey) {
					this.trimSelection();
				} else {
					this.trimDocument(TrimTrigger.Command);
				}
			}
		);

		this.addCommand({
			id: "trim-whitespace-selection",
			name: "Remove whitespace in selection",
			editorCallback: () => this.trimSelection(),
		});

		this.addCommand({
			id: "trim-whitespace-document",
			name: "Remove whitespace in document",
			editorCallback: () => this.trimDocument(TrimTrigger.Command),
		});

		// This adds a settings tab so the user can configure various aspects of the plugin
		this.addSettingTab(new TrimWhitespaceSettingTab(this.app, this));

		// Highjack ctrl+s
		// eslint-disable-next-line
		const saveCommandDefinition = (this.app as any).commands?.commands?.[
			"editor:save-file"
		];
		const save = saveCommandDefinition?.callback;

		if (typeof save === "function") {
			saveCommandDefinition.callback = () => {
<<<<<<< HEAD
				if (this.settings.AutoTrimDocument) {
					this.trimDocument(TrimTrigger.Save);
=======
				if (this.settings.TrimOnSave) {
					this.trimDocument();
>>>>>>> 81bd7421
				}

				save();
			};
		}
	}

	/**
	 * Gets the active editor, if present
	 *
	 * @return Active editor, or null
	 */
	_getEditor(): Editor | null {
		const markdownView =
			this.app.workspace.getActiveViewOfType(MarkdownView);

		if (!markdownView) {
			return null;
		}

		return markdownView.editor;
	}

	/**
	 * Initializes the auto-trim debouncer, with a given timeout frequency
	 *
	 * @param delaySeconds Timeout value debounce with
	 */
	_initializeDebouncer(delaySeconds: number): void {
		this.debouncedTrim = debounce(
			() => this.trimDocument(TrimTrigger.AutoTrim),
			delaySeconds * 1000,
			true
		);
	}

	/**
	 * Enables or disables the listener
	 *
	 * @param toggle Whether to enabled or disable the listener
	 */
	_toggleListenerEvent(toggle: boolean): void {
		if (!this.debouncedTrim) {
			new Notice("Trim Whitespace: Can't start auto trimmer!");
			return;
		}

		if (toggle) {
			this.registerEvent(
				this.app.workspace.on("editor-change", this.debouncedTrim, this)
			);
		} else {
			this.app.workspace.off("editor-change", this.debouncedTrim);
		}
	}

	/**
	 * Trims whitespace in selected text
	 */
	trimSelection(): void {
		const editor = this._getEditor();

		if (!editor) {
			return;
		}

		const input = editor.getSelection();

		// Make sure something is selected
		if (input.length == 0) {
			new Notice("Select text to trim!");
			return;
		}

		const trimmed = handleTextTrim(input, this.settings);

		// Only process if text is different
		if (trimmed == input) {
			return;
		}

		editor.replaceSelection(trimmed);

		const toCursor = editor.posToOffset(editor.getCursor("to"));
		const toDelta = trimmed.length;
		const newFrom = toCursor - toDelta;

		editor.setSelection(
			editor.offsetToPos(newFrom),
			editor.offsetToPos(toCursor)
		);
	}

	/**
	 * Trims whitespace in document
	 */
	trimDocument(causedBy: TrimTrigger): void {
		const editor = this._getEditor();

		if (!editor) {
			return;
		}

		const input = editor.getValue();

		const fromCursor = editor.getCursor("from");
		const fromCursorOffset = editor.posToOffset(fromCursor);
		const toCursor = editor.getCursor("to");
		const toCursorOffset = editor.posToOffset(toCursor);

		let trimmed: string = "";
		let fromNewOffset: number = 0;
		let toNewOffset: number = 0;

		if (causedBy == TrimTrigger.AutoTrim) {
			// When auto-trimming, do not modify whitespace immediately before
			// the cursor/selection, within the selection, or immediately
			// after the cursor/selection.
			const beforeText = input.slice(0, fromCursorOffset);
			const betweenText = input.slice(fromCursorOffset, toCursorOffset);
			const afterText = input.slice(toCursorOffset);

			// Separate the before text into text and trailing whitespace
			const beforeText0 = beforeText.trimEnd();
			const beforeText1 = beforeText.substr(beforeText0.length);
			// Separate the after text into leading whitespace and text
			const afterText1 = afterText.trimStart();
			const afterText0 = afterText.substr(
				0, afterText.length - afterText1.length);

			const beforeTrimmed =
				handleTextTrim(beforeText0, this.settings) + beforeText1;
			const afterTrimmed =
				afterText0 + handleTextTrim(afterText1, this.settings);

			fromNewOffset = beforeTrimmed.length;
			toNewOffset = fromNewOffset + betweenText.length;

			trimmed = beforeTrimmed + betweenText + afterTrimmed;

			const fullyTrimmed = handleTextTrim(input, this.settings);
			if (trimmed != fullyTrimmed) {
				this.debouncedTrim();  // keep the debouncer cycling till done
			}

		} else {
			// Some fuckery to get start and end cursor positions when
			// trimming the whole document; Not ideal at all, but need to
			// figure out how much to shift head and tail independently
			const fromBeforeText = input.slice(0, fromCursorOffset);
			const fromBeforeTrimmed = handleTextTrim(
				fromBeforeText, this.settings);
			fromNewOffset = fromBeforeTrimmed.length;
			const toBeforeText = input.slice(0, toCursorOffset);
			const toBeforeTrimmed = handleTextTrim(
				toBeforeText, this.settings);
			toNewOffset = toBeforeTrimmed.length;

			trimmed = handleTextTrim(input, this.settings);
		}

		// Only process if text is different
		if (trimmed == input) {
			return;
		}

		editor.setValue(trimmed);
		editor.setSelection(
			editor.offsetToPos(fromNewOffset),
			editor.offsetToPos(toNewOffset)
		);
	}

	/**
	 * Loads settings from disk
	 */
	async loadSettings() {
		this.settings = Object.assign(
			{},
			DEFAULT_SETTINGS,
			await this.loadData()
		);
	}

	/**
	 * Saves settings to disk
	 */
	async saveSettings() {
		await this.saveData(this.settings);
	}
}<|MERGE_RESOLUTION|>--- conflicted
+++ resolved
@@ -33,10 +33,10 @@
 };
 
 enum TrimTrigger {
-    Command,
-    Save,
-    AutoTrim
-};
+	Command,
+	Save,
+	AutoTrim,
+}
 
 export default class TrimWhitespace extends Plugin {
 	settings: TrimWhitespaceSettings;
@@ -86,13 +86,8 @@
 
 		if (typeof save === "function") {
 			saveCommandDefinition.callback = () => {
-<<<<<<< HEAD
-				if (this.settings.AutoTrimDocument) {
+				if (this.settings.TrimOnSave) {
 					this.trimDocument(TrimTrigger.Save);
-=======
-				if (this.settings.TrimOnSave) {
-					this.trimDocument();
->>>>>>> 81bd7421
 				}
 
 				save();
@@ -203,9 +198,9 @@
 		const toCursor = editor.getCursor("to");
 		const toCursorOffset = editor.posToOffset(toCursor);
 
-		let trimmed: string = "";
-		let fromNewOffset: number = 0;
-		let toNewOffset: number = 0;
+		let trimmed = "";
+		let fromNewOffset = 0;
+		let toNewOffset = 0;
 
 		if (causedBy == TrimTrigger.AutoTrim) {
 			// When auto-trimming, do not modify whitespace immediately before
@@ -221,7 +216,9 @@
 			// Separate the after text into leading whitespace and text
 			const afterText1 = afterText.trimStart();
 			const afterText0 = afterText.substr(
-				0, afterText.length - afterText1.length);
+				0,
+				afterText.length - afterText1.length
+			);
 
 			const beforeTrimmed =
 				handleTextTrim(beforeText0, this.settings) + beforeText1;
@@ -235,20 +232,20 @@
 
 			const fullyTrimmed = handleTextTrim(input, this.settings);
 			if (trimmed != fullyTrimmed) {
-				this.debouncedTrim();  // keep the debouncer cycling till done
+				this.debouncedTrim(); // keep the debouncer cycling till done
 			}
-
 		} else {
 			// Some fuckery to get start and end cursor positions when
 			// trimming the whole document; Not ideal at all, but need to
 			// figure out how much to shift head and tail independently
 			const fromBeforeText = input.slice(0, fromCursorOffset);
 			const fromBeforeTrimmed = handleTextTrim(
-				fromBeforeText, this.settings);
+				fromBeforeText,
+				this.settings
+			);
 			fromNewOffset = fromBeforeTrimmed.length;
 			const toBeforeText = input.slice(0, toCursorOffset);
-			const toBeforeTrimmed = handleTextTrim(
-				toBeforeText, this.settings);
+			const toBeforeTrimmed = handleTextTrim(toBeforeText, this.settings);
 			toNewOffset = toBeforeTrimmed.length;
 
 			trimmed = handleTextTrim(input, this.settings);
