# Changelog

All notable changes to this project will be documented in this file.

The format is based on [Keep a Changelog](http://keepachangelog.com/en/1.0.0/)

---

## [Unreleased]

### Added

- Jest test suite (thanks @velebit!)
- Setting to preserve leading characters if part of an indented list
- Setting to control whether `CTRL/CMD + S` trims document

### Changed

<<<<<<< HEAD
- Trimming via `CTRL/CMD + S` no longer requires Auto-Trim to be enabled ([\#12](https://github.com/zlovatt/obsidian-trim-whitespace/issues/12))
=======
- "Skip Code Blocks" setting name to "Preserve Code Blocks"
>>>>>>> 26d40b73

### Fixed

- Trimming of indented lists ([\#9](https://github.com/zlovatt/obsidian-trim-whitespace/issues/9))
- Plugin not loading on iOS (thanks @velebit!) ([\#14](https://github.com/zlovatt/obsidian-trim-whitespace/issues/14))
- Typo in settings ([\#16](https://github.com/zlovatt/obsidian-trim-whitespace/issues/16))
- Issue trimming code blocks containing template literals ([\#17](https://github.com/zlovatt/obsidian-trim-whitespace/issues/17))

---

## [v0.2.2] - 2022/08/10

### Changed

- "Cmd/Ctrl+S" triggers auto-trim, if enabled ([\#6](https://github.com/zlovatt/obsidian-trim-whitespace/issues/6))

### Fixed

- "Skip code blocks" failing with multiple nearby code fences ([\#8](https://github.com/zlovatt/obsidian-trim-whitespace/issues/8))
- "Skip code blocks" misplacing selection cursors in documents containing code

---

## [v0.2.1] - 2022/07/24

### Fixed

- "Skip code blocks" failing if more than 10 code blocks present in document ([\#7](https://github.com/zlovatt/obsidian-trim-whitespace/issues/7))

---

## [v0.2.0] - 2022/07/13

### Added

- Setting to control minimum time delay between auto-trim ([\#1](https://github.com/zlovatt/obsidian-trim-whitespace/issues/1))
- Option to skip code blocks ([\#4](https://github.com/zlovatt/obsidian-trim-whitespace/issues/4))

### Changed

- Mechanism used for auto-trimming
- 'Multiple Characters' to only trim inline characters ([\#2](https://github.com/zlovatt/obsidian-trim-whitespace/issues/2))

### Fixed

- 'Multiple Characters' trimming within tables ([\#3](https://github.com/zlovatt/obsidian-trim-whitespace/issues/3))

---

## [v0.1.0] - 2022/06/27

### Added

- Initial commit!

[Unreleased]: https://github.com/zlovatt/obsidian-trim-whitespace/compare/main...develop
[v0.2.2]: https://github.com/zlovatt/obsidian-trim-whitespace/compare/v0.2.1...v0.2.2
[v0.2.1]: https://github.com/zlovatt/obsidian-trim-whitespace/compare/v0.2.0...v0.2.1
[v0.2.0]: https://github.com/zlovatt/obsidian-trim-whitespace/compare/v0.1.0...v0.2.0
[v0.1.0]: https://github.com/zlovatt/obsidian-trim-whitespace/compare/a53bdb3...v0.1.0<|MERGE_RESOLUTION|>--- conflicted
+++ resolved
@@ -16,11 +16,8 @@
 
 ### Changed
 
-<<<<<<< HEAD
 - Trimming via `CTRL/CMD + S` no longer requires Auto-Trim to be enabled ([\#12](https://github.com/zlovatt/obsidian-trim-whitespace/issues/12))
-=======
 - "Skip Code Blocks" setting name to "Preserve Code Blocks"
->>>>>>> 26d40b73
 
 ### Fixed
 
